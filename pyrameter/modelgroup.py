--- conflicted
+++ resolved
@@ -89,13 +89,8 @@
         """
         try:
             model = self.models.pop(model_id)
-<<<<<<< HEAD
             self.model_ids.remove(model_id)
-        except KeyError, IndexError:
-=======
-            self.model_ids.pop(model_id)
         except (KeyError, IndexError):
->>>>>>> 530e4d3f
             model = None
         return None
 
